--- conflicted
+++ resolved
@@ -4,11 +4,7 @@
     <parent>
         <groupId>gov.nasa.worldwind.server</groupId>
         <artifactId>worldwind-serverkit</artifactId>
-<<<<<<< HEAD
-        <version>0.4.1</version>
-=======
         <version>0.6.0-SNAPSHOT</version>
->>>>>>> 0eb74e62
     </parent>
     <artifactId>worldwind-gs-wms</artifactId>
     <packaging>jar</packaging>
