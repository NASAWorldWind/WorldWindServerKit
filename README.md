<img src="https://worldwind.arc.nasa.gov/img/nasa-logo.svg" height="100"/> 

# WorldWindServerKit 

[![Build Status](https://travis-ci.org/NASAWorldWind/WorldWindServerKit.svg?branch=develop)](https://travis-ci.org/NASAWorldWind/WorldWindServerKit)
[![Download](https://api.bintray.com/packages/nasaworldwind/maven/WorldWindServerKit/images/download.svg)](https://bintray.com/nasaworldwind/maven/WorldWindServerKit/_latestVersion)

The [NASA WorldWind](https://worldwind.arc.nasa.gov) Server Kit (WWSK) is an open 
source Java project that assembles [GeoServer](http://geoserver.org/) for easy 
distribution and implementation.

## License

Copyright 2004-2006, 2008, 2017, United States Government, as represented by the Administrator of the National Aeronautics and Space Administration. All rights reserved.

The NASA WorldWind Server Kit (WWSK) framework is licensed under the Apache License, Version 2.0 (the "License"); you may not use this application except in compliance with the License. You may obtain a copy of the License at http://www.apache.org/licenses/LICENSE-2.0.
<<<<<<< HEAD
 
=======

>>>>>>> ea76ba19
GeoServer is licensed under the [GPL Version 2](https://www.gnu.org/licenses/gpl-2.0.html). 

## Building

The WWSK uses [Apache Maven](http://maven.apache.org/) for a build system. To 
build GeoServer and its dependencies run maven from the root of the WWSK repository.
Example:

    $ mvn clean install

### Versions

The versions for GeoServer, GeoTools, ImageIO, JAI and others are defined and 
maintained in the properties section of the WWSK parent POM. 
- Also review travis scripts and installation scripts for the old GeoServer version
- If you update the GeoServer version you must download the GDAL extension for
the new version from the GeoServer distribution site and copy the zip file to the 
resources folder. For example, for GeoServer 2.13.0, download 
[geoserver-2.13.0-gdal-plugin.zip](https://sourceforge.net/projects/geoserver/files/GeoServer/2.13.0/extensions/geoserver-2.13.0-gdal-plugin.zip).
You will need to create a .tgz version of the .zip file for inclusion in the 
Linux distribution.
- If you update the ImageIO version you must download the artifacts for the new version
from [geo-solutions.it](https://demo.geo-solutions.it/share/github/imageio-ext/releases/1.1.X/) 
and copy them to the resources folder. For example, for ImageIO 1.0.20, download
[imageio-ext-1.1.20-jars.zip](https://demo.geo-solutions.it/share/github/imageio-ext/releases/1.1.X/1.1.20/imageio-ext-1.1.20-jars.zip).
You will need to create a .tgz version of the .zip file for inclusion in the 
Linux distribution.

### Integration Tests

The integration tests are run via a script via Maven and a JMeter maven plugin. 
The tests can be run in Travis-CI and on a local development workstation. 

- To run the tests locally, run _./travis/run_integration_tests.sh_ (Linux/Ubuntu only at this time).
- See the _worldwind-geoserver/src/test/uris_ folder for the URI CSV files used by the JMeter tests.
- The maven based test plan is _worldwind-geoserver/src/test/jmeter/test.jmx_
- Review the _worldwind-geoserver/src/test/jmeter_ folder for the JMeter test plans.
- The test data is located in the _resources/data/test_ folder

The tests are controlled the following profiles found in the _worldwind-geoserver.pom_:

#### `integration-test`
Runs JMeter tests against the standard geoserver build.

#### `integration-test-gdal`
Runs JMeter tests against the a standard geoserver build after adding GDAL to the 
geoserver instance.

#### `integration-test-jai`
Runs JMeter tests against the a standard geoserver build after adding JAI native 
to the JRE

### What to do if a test fails
The _worldwind-geoserver/src/test/jmeter/test.jmx_ outputs assertion error and the
associated responses to log files in the _worldwind-geoserver/target/jmeter/logs_
folder. These logs may be voluminous do the nature of the responses, but the nature
of the assertion failures can be obtained examining <failureMessage> messsages.
If its a Content-Type error, compare the expected content type to the received
header a few lines down in the log. If required, you can change the expected 
content type in the URI text file(s) located in _worldwind-geoserver/src/test/uris_ 
folder.

#### Test Results
The test results from the last Travis-CI build can be viewed here:
- https://nasaworldwind.github.io/WorldWindServerKit/core/
- https://nasaworldwind.github.io/WorldWindServerKit/gdal/


### Functional Tests

To run the functional tests you must install [Apache JMeter](https://jmeter.apache.org).
Launch JMeter from the {project root}/jmeter folder.  From the JMeter client, 
open the `functional_test/GeoServer Functional Tests.jmx`. Prerequisites:
 - GeoServer Functional Tests requires running instance of GeoServer. Configure
the test suite to point to the server.
 - The server instance must have the internal [test data and workspaces](https://drive.google.com/drive/folders/0Bxjx1De3fE2KemZQc1NPMmhWaVU) installed.


## Debugging
To allow a debugger to be attached to an instance of WWSK, add or uncomment the following code block 
in env.sh right after the existing `DEBUG` variable assignment.
```
# Allow Java JPDA debugger to be attached to this process via SocketAttach with transport dt_socket on port 8000
DEBUG=${DEBUG}" -Xdebug -Xrunjdwp:transport=dt_socket,address=8000,server=y,suspend=n "
```

## Running

### Option 1. Deploy a standalone WWSK distribution
Copy and unzip the *worldwind-geoserver-\<version>-\<platform>* tar/zip distribution 
for your platform (found in the *worldwind-geoserver-dist/target* folder) to a folder
on the target computer. Then navigate to the root of the distribution folder and launch
the *setup* script to install the Oracle Server JRE and the GDAL dependencies.
Afterwards, you can launch GeoServer with the *run* script.

#### a) Setup the GeoServer environment, (one time, Linux only)    
Linux example:

    $ ./setup.sh

#### b) Run the script to launch GeoServer
Windows example:

    C:\...> run.bat

Linux example:

    $ ./run.sh 

Then point your browser to http://localhost:8080/geoserver/index.html to access the 
GeoServer web admin interface.

### Option 2. Deploy the WAR file
Deploy the *worldwind-geoserver.war* file (found in the *worldwind-geoserver/target* folder) 
to your preferred servlet container, e.g., Apache Tomcat. Then point your browser to the 
*geoserver* web context on your server.

### Option 3. Run in NetBeans
Simply invoke "Run" on the *WorldWind GeoServer Application* module (*worldwind-geoserver*) 
and NetBeans will automatically deploy the war file to your configured application server 
and launch your browser (typically http://localhost:8084/geoserver/index.html).

### Option 4. Run in Jetty from Maven
Run the preconfigured *jetty-maven-plugin* with maven from the root of the *WorldWind 
GeoServer Application* module (*worldwind-geoserver*). Example:

    $ mvn jetty:run

Then point your browser to http://localhost:8080/geoserver/index.html to access the 
GeoServer web admin interface.

### Option 5. Deploy a binary distribution
Copy and unzip a binary distribution (found in the *worldwind-geoserver-dist/target* folder)
to a folder on your target computer. Then navigate to the root of the distribution folder 
and launch the appropriate startup script found in the bin folder. You must establish 
some requisite environment variables to run GeoServer. The startup script will prompt
you to satisfy any missing prerequisites.

Windows example:

    C:\...> bin\startup.bat

Linux example

    $ ./bin/startup.sh  

Then point your browser to http://localhost:8080/geoserver/index.html to access the 
GeoServer web admin interface.


## OGC GeoPackage
The WWSK adds support for reading and writing OGC GeoPackages in GeoServer. 
WWSK manifests the **GeoPackage (tiles)** raster data source for OGC GeoPackages.  

Note: the *GeoPackage (mosaic)* raster data source is the GeoServer/GeoTools 
GeoPackage community extension is not compatible with GeoPackages conforming to the 
OGC GeoPackage Encoding Standard (http://www.geopackage.org/spec/). 
Do not use the community extension data source for OGC GeoPackages.

### Reading
Add an OGC GeoPackage layer:

1. Login to the GeoServer web admin interface.
2. Add a Workspace (if not already done)
  1. In the left hand pane under 'Data' select the Workspaces hyperlink to navigate to the Workspaces page.
  2. Select "Add new workspaces" under "Manage GeoServer workspaces".
  3. Complete the workspace configuration and select 'Submit'
3. Add a new Store
  1. In the left hand pane under 'Data' select the Stores hyperlink to navigate to the Stores page.
  2. Select "Add new Store" under "Manage the stores providing data to GeoServer".
  3. Select "GeoPackage (tiles)" under "Raster Data Sources"
  4. Complete the store configuration and select 'Submit'
  5. Select "Save"
  6. Select "Publish" under the "Action" column on the "New Layer" page.
  7. Scroll down and select "Save" at the bottom of the "Edit Layer" page.

### Writing
Raster layers can be exported to GeoPackages via the Web Administration's Layer Preview or
through Web Processing Service (WPS) requests.  

## GeoWebCache 
The WWSK has integrated support the GeoWebCache (GWC) enabled by default.  Tile Caching
options available on Layers are applicable.


## Bugs
NASA WorldWind uses [GitHub Issues](https://github.com/NASAWorldWind/WorldWindServerKit/issues) 
for issue tracking.<|MERGE_RESOLUTION|>--- conflicted
+++ resolved
@@ -14,11 +14,7 @@
 Copyright 2004-2006, 2008, 2017, United States Government, as represented by the Administrator of the National Aeronautics and Space Administration. All rights reserved.
 
 The NASA WorldWind Server Kit (WWSK) framework is licensed under the Apache License, Version 2.0 (the "License"); you may not use this application except in compliance with the License. You may obtain a copy of the License at http://www.apache.org/licenses/LICENSE-2.0.
-<<<<<<< HEAD
- 
-=======
-
->>>>>>> ea76ba19
+
 GeoServer is licensed under the [GPL Version 2](https://www.gnu.org/licenses/gpl-2.0.html). 
 
 ## Building
